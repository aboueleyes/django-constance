[tox]
envlist =
    py26-django-14,
    py27-django-14,
    {py26,py27,py32,py33,py34,pypy}-django-{15,16},
<<<<<<< HEAD
    {py27,py32,py33,py34,pypy}-django-17
    {py27,py33,py34,pypy}-django-master
=======
    {py27,py32,py33,py34,pypy}-django-{17,18}
    {py27,py34,py35,pypy}-django-{master}
>>>>>>> b44f5f54

[testenv]
basepython =
    py26: python2.6
    py27: python2.7
    py32: python3.2
    py33: python3.3
    py34: python3.4
    py35: python3.5
    pypy: pypy
deps =
    redis
    coverage
    django-picklefield
    py26: unittest2
    django-{14,15}: django-discover-runner
    django-14: Django>=1.4,<1.5
    django-15: Django>=1.5,<1.6
    django-16: Django>=1.6,<1.7
    django-17: Django>=1.7,<1.8
<<<<<<< HEAD
    django-master: https://github.com/django/django/archive/master.tar.gz
=======
    django-18: Django>=1.8,<1.9
    django-master: https://github.com/django/django/archive/master.zip
>>>>>>> b44f5f54
usedevelop = true
commands =
    coverage run {envbindir}/django-admin.py test --settings=tests.settings -v2
    coverage report<|MERGE_RESOLUTION|>--- conflicted
+++ resolved
@@ -3,13 +3,8 @@
     py26-django-14,
     py27-django-14,
     {py26,py27,py32,py33,py34,pypy}-django-{15,16},
-<<<<<<< HEAD
-    {py27,py32,py33,py34,pypy}-django-17
-    {py27,py33,py34,pypy}-django-master
-=======
     {py27,py32,py33,py34,pypy}-django-{17,18}
-    {py27,py34,py35,pypy}-django-{master}
->>>>>>> b44f5f54
+    {py27,py34,py35,pypy}-django-master
 
 [testenv]
 basepython =
@@ -30,12 +25,8 @@
     django-15: Django>=1.5,<1.6
     django-16: Django>=1.6,<1.7
     django-17: Django>=1.7,<1.8
-<<<<<<< HEAD
+    django-18: Django>=1.8,<1.9
     django-master: https://github.com/django/django/archive/master.tar.gz
-=======
-    django-18: Django>=1.8,<1.9
-    django-master: https://github.com/django/django/archive/master.zip
->>>>>>> b44f5f54
 usedevelop = true
 commands =
     coverage run {envbindir}/django-admin.py test --settings=tests.settings -v2
