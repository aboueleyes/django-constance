--- conflicted
+++ resolved
@@ -1,15 +1,7 @@
 [tox]
 envlist =
-<<<<<<< HEAD
-    py26-django-14,
-    py27-django-14,
-    {py26,py27,py32,py33,py34,pypy}-django-{15,16},
-    {py27,py32,py33,py34,pypy}-django-{17,18}
-    {py27,py34,py35,pypy}-django-master
-=======
     {py27,py33,py34,pypy}-django-{17,18},
-    {py27,py34,pypy}-django-{master}
->>>>>>> e1f9e52a
+    {py27,py34,35,pypy}-django-{master}
 
 [testenv]
 basepython =
@@ -24,11 +16,7 @@
     django-picklefield
     django-17: Django>=1.7,<1.8
     django-18: Django>=1.8,<1.9
-<<<<<<< HEAD
     django-master: https://github.com/django/django/archive/master.tar.gz
-=======
-    django-master: https://github.com/django/django/archive/master.zip
->>>>>>> e1f9e52a
 usedevelop = true
 commands =
     coverage run {envbindir}/django-admin.py test --settings=tests.settings -v2
