from collections import OrderedDict
from datetime import datetime, date, time, timedelta
from decimal import Decimal
from operator import itemgetter
import hashlib
import os

from django import forms, VERSION
from django.apps import apps
from django.conf import settings as django_settings
from django.conf.urls import url
from django.contrib import admin, messages
from django.contrib.admin import widgets
from django.contrib.admin.options import csrf_protect_m
from django.core.exceptions import PermissionDenied, ImproperlyConfigured
from django.forms import fields
from django.http import HttpResponseRedirect
from django.template.response import TemplateResponse
from django.utils import six
from django.utils.encoding import smart_bytes
from django.utils.formats import localize
from django.utils.module_loading import import_string
from django.utils.translation import ugettext_lazy as _

from . import LazyConfig, settings


config = LazyConfig()


NUMERIC_WIDGET = forms.TextInput(attrs={'size': 10})

INTEGER_LIKE = (fields.IntegerField, {'widget': NUMERIC_WIDGET})
STRING_LIKE = (fields.CharField, {
    'widget': forms.Textarea(attrs={'rows': 3}),
    'required': False,
})

FIELDS = {
    bool: (fields.BooleanField, {'required': False}),
    int: INTEGER_LIKE,
    Decimal: (fields.DecimalField, {'widget': NUMERIC_WIDGET}),
    str: STRING_LIKE,
    datetime: (
        fields.SplitDateTimeField, {'widget': widgets.AdminSplitDateTime}
    ),
    timedelta: (
        fields.DurationField, {'widget': widgets.AdminTextInputWidget}
    ),
    date: (fields.DateField, {'widget': widgets.AdminDateWidget}),
    time: (fields.TimeField, {'widget': widgets.AdminTimeWidget}),
    float: (fields.FloatField, {'widget': NUMERIC_WIDGET}),
}


def parse_additional_fields(fields):
    for key in fields:
        field = list(fields[key])

        if len(field) == 1:
            field.append({})

        field[0] = import_string(field[0])

        if 'widget' in field[1]:
            klass = import_string(field[1]['widget'])
            field[1]['widget'] = klass(
                **(field[1].get('widget_kwargs', {}) or {})
            )

            if 'widget_kwargs' in field[1]:
                del field[1]['widget_kwargs']

        fields[key] = field

    return fields


FIELDS.update(parse_additional_fields(settings.ADDITIONAL_FIELDS))

if not six.PY3:
    FIELDS.update({
        long: INTEGER_LIKE,
        unicode: STRING_LIKE,
    })


def get_values():
    """
    Get dictionary of values from the backend
    :return:
    """

    # First load a mapping between config name and default value
    default_initial = ((name, options[0])
                       for name, options in settings.CONFIG.items())
    # Then update the mapping with actually values from the backend
    initial = dict(default_initial, **dict(config._backend.mget(settings.CONFIG)))

    return initial


class ConstanceForm(forms.Form):
    version = forms.CharField(widget=forms.HiddenInput)

    def __init__(self, initial, *args, **kwargs):
        super(ConstanceForm, self).__init__(*args, initial=initial, **kwargs)
        version_hash = hashlib.md5()

        for name, options in settings.CONFIG.items():
            default = options[0]
            if len(options) == 3:
                config_type = options[2]
                if config_type not in settings.ADDITIONAL_FIELDS and not isinstance(default, config_type):
                    raise ImproperlyConfigured(_("Default value type must be "
                                                 "equal to declared config "
                                                 "parameter type. Please fix "
                                                 "the default value of "
                                                 "'%(name)s'.")
                                               % {'name': name})
            else:
                config_type = type(default)

            if config_type not in FIELDS:
                raise ImproperlyConfigured(_("Constance doesn't support "
                                             "config values of the type "
                                             "%(config_type)s. Please fix "
                                             "the value of '%(name)s'.")
                                           % {'config_type': config_type,
                                              'name': name})
            field_class, kwargs = FIELDS[config_type]
            self.fields[name] = field_class(label=name, **kwargs)

            version_hash.update(smart_bytes(initial.get(name, '')))
        self.initial['version'] = version_hash.hexdigest()

    def save(self):
        for file_field in self.files:
            file = self.cleaned_data[file_field]
            file_path = os.path.join(django_settings.MEDIA_ROOT, file.name)
            with open(file_path, 'wb+') as destination:
                for chunk in file.chunks():
                    destination.write(chunk)
                self.cleaned_data[file_field] = file.name

        for name in settings.CONFIG:
            if getattr(config, name) != self.cleaned_data[name]:
                setattr(config, name, self.cleaned_data[name])

    def clean_version(self):
        value = self.cleaned_data['version']

        if settings.IGNORE_ADMIN_VERSION_CHECK:
            return value

        if value != self.initial['version']:
            raise forms.ValidationError(_('The settings have been modified '
                                          'by someone else. Please reload the '
                                          'form and resubmit your changes.'))
        return value

    def clean(self):
        cleaned_data = super(ConstanceForm, self).clean()

        field_name_list = []
        for fieldset_title, fields_list in settings.CONFIG_FIELDSETS.items():
            for field_name in fields_list:
                field_name_list.append(field_name)
        if set(set(settings.CONFIG.keys()) - set(field_name_list)):
            raise forms.ValidationError(_('CONSTANCE_CONFIG_FIELDSETS does not contain '
                                          'fields that exist in CONSTANCE_CONFIG.'))

        return cleaned_data


class ConstanceAdmin(admin.ModelAdmin):
    change_list_template = 'admin/constance/change_list.html'
    change_list_form = ConstanceForm

    def get_urls(self):
        info = self.model._meta.app_label, self.model._meta.module_name
        return [
            url(r'^$',
                self.admin_site.admin_view(self.changelist_view),
                name='%s_%s_changelist' % info),
            url(r'^$',
                self.admin_site.admin_view(self.changelist_view),
                name='%s_%s_add' % info),
        ]

    def get_config_value(self, name, options, form, initial):
        default, help_text = options[0], options[1]
        # First try to load the value from the actual backend
        value = initial.get(name)
        # Then if the returned value is None, get the default
        if value is None:
            value = getattr(config, name)
        config_value = {
            'name': name,
            'default': localize(default),
            'raw_default': default,
            'help_text': _(help_text),
            'value': localize(value),
            'modified': localize(value) != localize(default),
            'form_field': form[name],
            'is_file': isinstance(form[name].field.widget, forms.FileInput),
            'is_checkbox': isinstance(
<<<<<<< HEAD
                form[name].field.widget, forms.CheckboxInput),
            'is_datetime': isinstance(default, datetime),
=======
                form[name].field.widget, forms.CheckboxInput
            ),
>>>>>>> 8e42d210
        }

        return config_value

    def get_changelist_form(self, request):
        """
        Returns a Form class for use in the changelist_view.
        """
        # Defaults to self.change_list_form in order to preserve backward
        # compatibility
        return self.change_list_form

    @csrf_protect_m
    def changelist_view(self, request, extra_context=None):
        if not self.has_change_permission(request, None):
            raise PermissionDenied
        initial = get_values()
        form_cls = self.get_changelist_form(request)
        form = form_cls(initial=initial)
        if request.method == 'POST':
            form = form_cls(
                data=request.POST, files=request.FILES, initial=initial
            )
            if form.is_valid():
                form.save()
                messages.add_message(
                    request,
                    messages.SUCCESS,
                    _('Live settings updated successfully.'),
                )
                return HttpResponseRedirect('.')
        context = dict(
            self.admin_site.each_context(request),
            config_values=[],
            title=self.model._meta.app_config.verbose_name,
            app_label='constance',
            opts=self.model._meta,
            form=form,
            media=self.media + form.media,
            icon_type='gif' if VERSION < (1, 9) else 'svg',
        )
        for name, options in settings.CONFIG.items():
            context['config_values'].append(
                self.get_config_value(name, options, form, initial)
            )

        if settings.CONFIG_FIELDSETS:
            context['fieldsets'] = []
            for fieldset_title, fields_list in settings.CONFIG_FIELDSETS.items():
                fields_exist = all(field in settings.CONFIG for field in fields_list)
                assert fields_exist, "CONSTANCE_CONFIG_FIELDSETS contains fields that does not exist"
                config_values = []

                for name in fields_list:
                    options = settings.CONFIG.get(name)
                    if options:
                        config_values.append(
                            self.get_config_value(name, options, form, initial)
                        )

                context['fieldsets'].append({
                    'title': fieldset_title,
                    'config_values': config_values
                })
            if not isinstance(settings.CONFIG_FIELDSETS, OrderedDict):
                context['fieldsets'].sort(key=itemgetter('title'))

        if not isinstance(settings.CONFIG, OrderedDict):
            context['config_values'].sort(key=itemgetter('name'))
        request.current_app = self.admin_site.name
        return TemplateResponse(request, self.change_list_template, context)

    def has_add_permission(self, *args, **kwargs):
        return False

    def has_delete_permission(self, *args, **kwargs):
        return False

    def has_change_permission(self, request, obj=None):
        if settings.SUPERUSER_ONLY:
            return request.user.is_superuser
        return super(ConstanceAdmin, self).has_change_permission(request, obj)


class Config(object):
    class Meta(object):
        app_label = 'constance'
        object_name = 'Config'
        model_name = module_name = 'config'
        verbose_name_plural = _('config')
        abstract = False
        swapped = False

        def get_ordered_objects(self):
            return False

        def get_change_permission(self):
            return 'change_%s' % self.model_name

        @property
        def app_config(self):
            return apps.get_app_config(self.app_label)

    _meta = Meta()


admin.site.register([Config], ConstanceAdmin)<|MERGE_RESOLUTION|>--- conflicted
+++ resolved
@@ -203,15 +203,9 @@
             'value': localize(value),
             'modified': localize(value) != localize(default),
             'form_field': form[name],
+            'is_datetime': isinstance(default, datetime),
+            'is_checkbox': isinstance(form[name].field.widget, forms.CheckboxInput),
             'is_file': isinstance(form[name].field.widget, forms.FileInput),
-            'is_checkbox': isinstance(
-<<<<<<< HEAD
-                form[name].field.widget, forms.CheckboxInput),
-            'is_datetime': isinstance(default, datetime),
-=======
-                form[name].field.widget, forms.CheckboxInput
-            ),
->>>>>>> 8e42d210
         }
 
         return config_value
