--- conflicted
+++ resolved
@@ -1,22 +1,7 @@
+from django.core.cache import caches
 from django.core.cache.backends.locmem import LocMemCache
 from django.core.exceptions import ImproperlyConfigured
 from django.db.models.signals import post_save
-<<<<<<< HEAD
-
-try:
-    from django.core.cache import get_cache
-except ImportError:
-    from django.core.cache import caches
-    def get_cache(name):
-        return caches[name]
-
-try:
-    from django.core.cache.backends.locmem import LocMemCache
-except ImportError:
-    from django.core.cache.backends.locmem import CacheClass as LocMemCache
-=======
-from django.core.cache import caches
->>>>>>> e1f9e52a
 
 from .. import Backend
 from ... import settings
