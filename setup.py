import os
from setuptools import setup, find_packages


try:
    f = open(os.path.join(os.path.dirname(__file__), 'README.rst'))
    long_description = f.read().strip()
    f.close()
except IOError:
    long_description = None

setup(
    name='django-constance',
<<<<<<< HEAD
    version='0.1',
    url="http://bitbucket.org/comoga/django-constance",
    description='Django live settings with pluggable backends, including Redis.',
=======
    version='0.2',
    url="http://github.com/comoga/django-constance",
    description='Django live settings stored in redis',
>>>>>>> 700f49dc
    long_description=long_description,
    author='Comoga Django Team',
    author_email='dev@comoga.cz',
    license='BSD',
    keywords='django libraries settings redis'.split(),
    platforms='any',
    classifiers=[
        'Development Status :: 5 - Production/Stable',
        'Environment :: Web Environment',
        'Framework :: Django',
        'Intended Audience :: Developers',
        'Natural Language :: English',
        'License :: OSI Approved :: BSD License',
        'Operating System :: OS Independent',
        'Programming Language :: Python',
        'Topic :: Utilities',
    ],
    packages=find_packages(exclude=['tests']),
    include_package_data=True,
    test_suite='tests.runtests.main',
)
<|MERGE_RESOLUTION|>--- conflicted
+++ resolved
@@ -11,15 +11,9 @@
 
 setup(
     name='django-constance',
-<<<<<<< HEAD
-    version='0.1',
-    url="http://bitbucket.org/comoga/django-constance",
-    description='Django live settings with pluggable backends, including Redis.',
-=======
     version='0.2',
     url="http://github.com/comoga/django-constance",
-    description='Django live settings stored in redis',
->>>>>>> 700f49dc
+    description='Django live settings with pluggable backends, including Redis.',
     long_description=long_description,
     author='Comoga Django Team',
     author_email='dev@comoga.cz',
